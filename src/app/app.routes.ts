--- conflicted
+++ resolved
@@ -5,7 +5,6 @@
 import { ReportesWhatsappComponent } from './pages/reportes-whatsapp/reportes-whatsapp.component';
 
 export const routes: Routes = [
-<<<<<<< HEAD
   {
     path: '',
     redirectTo: 'tarjetas',
@@ -60,11 +59,4 @@
     path: '**',
     redirectTo: 'tarjetas'
   }
-=======
-  { path: '', redirectTo: '/tarjetas', pathMatch: 'full' },
-  { path: 'tarjetas', component: TarjetasComponent },
-  { path: 'gastos', component: GastosComponent },
-  { path: 'reportes', component: ReportesComponent },
-  { path: 'reportes-whatsapp', component: ReportesWhatsappComponent }
->>>>>>> cabd1aa6
 ];